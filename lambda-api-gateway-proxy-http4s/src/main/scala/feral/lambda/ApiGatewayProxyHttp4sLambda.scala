--- conflicted
+++ resolved
@@ -16,13 +16,7 @@
 
 package feral.lambda
 
-<<<<<<< HEAD
-import cats.effect.Resource
-import cats.effect.Sync
-import cats.effect.syntax.all._
-=======
 import cats.effect.kernel.Concurrent
->>>>>>> dcbf6520
 import cats.syntax.all._
 import feral.lambda.events.ApiGatewayProxyEventV2
 import feral.lambda.events.ApiGatewayProxyStructuredResultV2
@@ -38,51 +32,6 @@
 
 object ApiGatewayProxyHttp4sLambda {
 
-<<<<<<< HEAD
-  def apply[F[_]: Sync](
-      f: (Key[Context[F]], Key[ApiGatewayProxyEventV2]) => Resource[F, HttpRoutes[F]])
-      : Resource[F, Lambda[F, ApiGatewayProxyEventV2, ApiGatewayProxyStructuredResultV2]] =
-    for {
-      contextKey <- Key.newKey[F, Context[F]].toResource
-      eventKey <- Key.newKey[F, ApiGatewayProxyEventV2].toResource
-      routes <- f(contextKey, eventKey)
-    } yield { (event: ApiGatewayProxyEventV2, context: Context[F]) =>
-      for {
-        method <- Method.fromString(event.requestContext.http.method).liftTo[F]
-        uri <- Uri.fromString(event.rawPath).liftTo[F]
-        headers = Headers(event.headers.toList)
-        requestBody =
-          if (event.isBase64Encoded)
-            Stream.fromOption[F](event.body).through(fs2.text.base64.decode)
-          else
-            Stream.fromOption[F](event.body).through(fs2.text.utf8.encode)
-        request = Request(
-          method,
-          uri,
-          headers = headers,
-          body = requestBody,
-          attributes = Vault.empty.insert(contextKey, context).insert(eventKey, event))
-        response <- routes(request).getOrElse(Response.notFound[F])
-        isBase64Encoded = !response.charset.contains(Charset.`UTF-8`)
-        responseBody <- (if (isBase64Encoded)
-                           response.body.through(fs2.text.base64.encode)
-                         else
-                           response.body.through(fs2.text.utf8.decode)).compile.foldMonoid
-      } yield Some(
-        ApiGatewayProxyStructuredResultV2(
-          response.status.code,
-          response
-            .headers
-            .headers
-            .map {
-              case Header.Raw(name, value) =>
-                name.toString -> value
-            }
-            .toMap,
-          responseBody,
-          isBase64Encoded
-        )
-=======
   def apply[F[_]: Concurrent](routes: HttpRoutes[F])(
       implicit
       env: LambdaEnv[F, ApiGatewayProxyEventV2]): F[Option[ApiGatewayProxyStructuredResultV2]] =
@@ -116,8 +65,7 @@
           .toMap,
         responseBody,
         isBase64Encoded
->>>>>>> dcbf6520
       )
-    }
+    )
 
 }