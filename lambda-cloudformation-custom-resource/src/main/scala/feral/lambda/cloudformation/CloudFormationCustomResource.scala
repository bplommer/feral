/*
 * Copyright 2021 Typelevel
 *
 * Licensed under the Apache License, Version 2.0 (the "License");
 * you may not use this file except in compliance with the License.
 * You may obtain a copy of the License at
 *
 *     http://www.apache.org/licenses/LICENSE-2.0
 *
 * Unless required by applicable law or agreed to in writing, software
 * distributed under the License is distributed on an "AS IS" BASIS,
 * WITHOUT WARRANTIES OR CONDITIONS OF ANY KIND, either express or implied.
 * See the License for the specific language governing permissions and
 * limitations under the License.
 */

package feral.lambda
package cloudformation

import cats.ApplicativeThrow
import cats.MonadThrow
<<<<<<< HEAD
import cats.effect.kernel.Resource
=======
>>>>>>> dcbf6520
import cats.syntax.all._
import feral.lambda.cloudformation.CloudFormationRequestType._
import io.circe._
import io.circe.syntax._
import org.http4s.Method.POST
import org.http4s.circe._
import org.http4s.client.Client
import org.http4s.client.dsl.Http4sClientDsl

import java.io.PrintWriter
import java.io.StringWriter

trait CloudFormationCustomResource[F[_], Input, Output] {
  def createResource(
<<<<<<< HEAD
      event: CloudFormationCustomResourceRequest[Input],
      context: Context[F]): F[HandlerResponse[Output]]
  def updateResource(
      event: CloudFormationCustomResourceRequest[Input],
      context: Context[F]): F[HandlerResponse[Output]]
  def deleteResource(
      event: CloudFormationCustomResourceRequest[Input],
      context: Context[F]): F[HandlerResponse[Output]]
=======
      event: CloudFormationCustomResourceRequest[Input]): F[HandlerResponse[Output]]
  def updateResource(
      event: CloudFormationCustomResourceRequest[Input]): F[HandlerResponse[Output]]
  def deleteResource(
      event: CloudFormationCustomResourceRequest[Input]): F[HandlerResponse[Output]]
>>>>>>> dcbf6520
}

object CloudFormationCustomResource {

<<<<<<< HEAD
  def apply[F[_]: MonadThrow, Input, Output: Encoder](client: Client[F])(
      handler: Resource[F, CloudFormationCustomResource[F, Input, Output]])
      : Resource[F, Lambda[F, CloudFormationCustomResourceRequest[Input], INothing]] =
    handler.map { handler => (event, context) =>
      val http4sClientDsl = new Http4sClientDsl[F] {}
      import http4sClientDsl._

      (event.RequestType match {
        case CreateRequest => handler.createResource(event, context)
        case UpdateRequest => handler.updateResource(event, context)
        case DeleteRequest => handler.deleteResource(event, context)
=======
  def apply[F[_]: MonadThrow, Input, Output: Encoder](
      client: Client[F],
      handler: CloudFormationCustomResource[F, Input, Output])(
      implicit
      env: LambdaEnv[F, CloudFormationCustomResourceRequest[Input]]): F[Option[Unit]] = {
    val http4sClientDsl = new Http4sClientDsl[F] {}
    import http4sClientDsl._

    env.event.flatMap { event =>
      (event.RequestType match {
        case CreateRequest => handler.createResource(event)
        case UpdateRequest => handler.updateResource(event)
        case DeleteRequest => handler.deleteResource(event)
>>>>>>> dcbf6520
        case OtherRequestType(other) => illegalRequestType(other)
      }).attempt
        .map(_.fold(exceptionResponse(event)(_), successResponse(event)(_)))
        .flatMap { resp => client.successful(POST(resp.asJson, event.ResponseURL)) }
        .as(None)
    }
<<<<<<< HEAD
=======
  }
>>>>>>> dcbf6520

  private def illegalRequestType[F[_]: ApplicativeThrow, A](other: String): F[A] =
    (new IllegalArgumentException(
      s"unexpected CloudFormation request type `$other``"): Throwable).raiseError[F, A]

  private def exceptionResponse[Input](req: CloudFormationCustomResourceRequest[Input])(
      ex: Throwable): CloudFormationCustomResourceResponse =
    CloudFormationCustomResourceResponse(
      Status = RequestResponseStatus.Failed,
      Reason = Option(ex.getMessage),
      PhysicalResourceId = req.PhysicalResourceId,
      StackId = req.StackId,
      RequestId = req.RequestId,
      LogicalResourceId = req.LogicalResourceId,
      Data = JsonObject(
        "StackTrace" -> Json.arr(stackTraceLines(ex).map(Json.fromString): _*)).asJson
    )

  private def successResponse[Input, Output: Encoder](
      req: CloudFormationCustomResourceRequest[Input])(
      res: HandlerResponse[Output]): CloudFormationCustomResourceResponse =
    CloudFormationCustomResourceResponse(
      Status = RequestResponseStatus.Success,
      Reason = None,
      PhysicalResourceId = Option(res.physicalId),
      StackId = req.StackId,
      RequestId = req.RequestId,
      LogicalResourceId = req.LogicalResourceId,
      Data = res.data.asJson
    )

<<<<<<< HEAD
  def stackTraceLines(throwable: Throwable): List[String] = {
=======
  private def stackTraceLines(throwable: Throwable): List[String] = {
>>>>>>> dcbf6520
    val writer = new StringWriter()
    throwable.printStackTrace(new PrintWriter(writer))
    writer.toString.linesIterator.toList
  }

}<|MERGE_RESOLUTION|>--- conflicted
+++ resolved
@@ -19,10 +19,6 @@
 
 import cats.ApplicativeThrow
 import cats.MonadThrow
-<<<<<<< HEAD
-import cats.effect.kernel.Resource
-=======
->>>>>>> dcbf6520
 import cats.syntax.all._
 import feral.lambda.cloudformation.CloudFormationRequestType._
 import io.circe._
@@ -37,44 +33,20 @@
 
 trait CloudFormationCustomResource[F[_], Input, Output] {
   def createResource(
-<<<<<<< HEAD
-      event: CloudFormationCustomResourceRequest[Input],
-      context: Context[F]): F[HandlerResponse[Output]]
-  def updateResource(
-      event: CloudFormationCustomResourceRequest[Input],
-      context: Context[F]): F[HandlerResponse[Output]]
-  def deleteResource(
-      event: CloudFormationCustomResourceRequest[Input],
-      context: Context[F]): F[HandlerResponse[Output]]
-=======
       event: CloudFormationCustomResourceRequest[Input]): F[HandlerResponse[Output]]
   def updateResource(
       event: CloudFormationCustomResourceRequest[Input]): F[HandlerResponse[Output]]
   def deleteResource(
       event: CloudFormationCustomResourceRequest[Input]): F[HandlerResponse[Output]]
->>>>>>> dcbf6520
 }
 
 object CloudFormationCustomResource {
 
-<<<<<<< HEAD
-  def apply[F[_]: MonadThrow, Input, Output: Encoder](client: Client[F])(
-      handler: Resource[F, CloudFormationCustomResource[F, Input, Output]])
-      : Resource[F, Lambda[F, CloudFormationCustomResourceRequest[Input], INothing]] =
-    handler.map { handler => (event, context) =>
-      val http4sClientDsl = new Http4sClientDsl[F] {}
-      import http4sClientDsl._
-
-      (event.RequestType match {
-        case CreateRequest => handler.createResource(event, context)
-        case UpdateRequest => handler.updateResource(event, context)
-        case DeleteRequest => handler.deleteResource(event, context)
-=======
   def apply[F[_]: MonadThrow, Input, Output: Encoder](
       client: Client[F],
       handler: CloudFormationCustomResource[F, Input, Output])(
       implicit
-      env: LambdaEnv[F, CloudFormationCustomResourceRequest[Input]]): F[Option[Unit]] = {
+      env: LambdaEnv[F, CloudFormationCustomResourceRequest[Input]]): F[Option[INothing]] = {
     val http4sClientDsl = new Http4sClientDsl[F] {}
     import http4sClientDsl._
 
@@ -83,17 +55,13 @@
         case CreateRequest => handler.createResource(event)
         case UpdateRequest => handler.updateResource(event)
         case DeleteRequest => handler.deleteResource(event)
->>>>>>> dcbf6520
         case OtherRequestType(other) => illegalRequestType(other)
       }).attempt
         .map(_.fold(exceptionResponse(event)(_), successResponse(event)(_)))
         .flatMap { resp => client.successful(POST(resp.asJson, event.ResponseURL)) }
         .as(None)
     }
-<<<<<<< HEAD
-=======
   }
->>>>>>> dcbf6520
 
   private def illegalRequestType[F[_]: ApplicativeThrow, A](other: String): F[A] =
     (new IllegalArgumentException(
@@ -125,11 +93,7 @@
       Data = res.data.asJson
     )
 
-<<<<<<< HEAD
-  def stackTraceLines(throwable: Throwable): List[String] = {
-=======
   private def stackTraceLines(throwable: Throwable): List[String] = {
->>>>>>> dcbf6520
     val writer = new StringWriter()
     throwable.printStackTrace(new PrintWriter(writer))
     writer.toString.linesIterator.toList
