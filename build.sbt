--- conflicted
+++ resolved
@@ -58,13 +58,8 @@
 
 val catsEffectVersion = "3.3.12"
 val circeVersion = "0.14.2"
-<<<<<<< HEAD
-val fs2Version = "3.2.7"
+val fs2Version = "3.2.8"
 val http4sVersion = "1.0.0-M33"
-=======
-val fs2Version = "3.2.8"
-val http4sVersion = "0.23.12"
->>>>>>> f43e7026
 val natchezVersion = "0.1.6"
 val munitVersion = "0.7.29"
 val munitCEVersion = "1.0.7"
